--- conflicted
+++ resolved
@@ -434,11 +434,7 @@
     { name = "plumbum", specifier = ">=1.9.0" },
     { name = "pydantic", specifier = ">=2.11.4" },
     { name = "pyinstaller", specifier = ">=6.13.0" },
-<<<<<<< HEAD
-    { name = "pytest" },
-=======
     { name = "pytest", marker = "extra == 'test'", specifier = ">=8.0" },
->>>>>>> 40841032
     { name = "rich" },
     { name = "ruff", marker = "extra == 'test'", specifier = ">=0.9" },
 ]

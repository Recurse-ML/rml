import sys
import time
from datetime import datetime
from pathlib import Path
from tempfile import TemporaryDirectory
from typing import Any, Optional

import click
from httpx import Client, ConnectError, HTTPStatusError, RequestError
from plumbum import ProcessExecutionError, local
from rich.console import Console
from rich.logging import RichHandler
from rich.text import Text
from tenacity import (
    retry,
    retry_if_exception,
    stop_after_attempt,
    wait_exponential,
)

from rml.auth import get_env_value, require_auth
from rml.datatypes import APICommentResponse, AuthResult, AuthStatus
from rml.git import get_changed_files, get_git_root, raise_if_not_in_git_repo
from rml.package_config import (
    HOST,
    RECURSE_API_KEY_NAME,
)
from rml.package_logger import logger
from rml.ui import (
    Step,
    Workflow,
    render_auth_result,
    render_comments,
    render_comments_markdown,
)
from rml.update import get_local_version, get_remote_version, update_and_rerun_rml

client = Client(base_url=HOST)


def installed_from_source() -> bool:
    # https://pyinstaller.org/en/stable/runtime-information.html#run-time-information
    return not (getattr(sys, "frozen", False) and hasattr(sys, "_MEIPASS"))


<<<<<<< HEAD
def should_retry_http_error(e: Exception) -> bool:
    """Determine if the HTTP error should be retried.

    Args:
        e (Exception): The exception to check.

    Returns:
        bool: True if the error is retryable, False otherwise.
    """
    if isinstance(e, HTTPStatusError):
        # Retry on all 4xx and 5xx errors
        return 400 <= e.response.status_code < 600
    return False
=======
def get_local_version() -> str:
    return version("rml")


def get_remote_version() -> str:
    response = client.get(VERSION_CHECK_URL, follow_redirects=True)
    response.raise_for_status()
    return response.text.strip()
>>>>>>> 14c74911


@retry(
    retry=retry_if_exception(lambda e: isinstance(e, (HTTPStatusError, RequestError))),
    wait=wait_exponential(multiplier=1, min=1, max=30),
    stop=stop_after_attempt(5),
    reraise=False,
)
def get_check_status(check_id: str) -> tuple[str, Optional[list[APICommentResponse]]]:
    api_key = get_env_value(RECURSE_API_KEY_NAME)

    response = client.get(
        f"/api/check/{check_id}/",
        headers={"Authorization": f"Bearer {api_key}"},
    )
    response.raise_for_status()
    response_body = response.json()
    logger.debug(response_body)

    comments = response_body.get("comments", None)
    if comments is not None:
        comments = list(map(APICommentResponse.model_validate, comments))

    return (response_body["status"], comments)


def raise_if_files_not_relative_to_git_root(
    filenames: list[str], git_root: Path
) -> None:
    """
    Validate that all files are within the git repository.
    Raises ValueError if any file attempts to escape the repository root.
    """
    for filename in filenames:
        try:
            full_path = (git_root / filename).resolve()
            full_path.relative_to(git_root)
        except ValueError as e:
            raise ValueError(
                f"Invalid path {filename} - attempting to access file outside repository"
            ) from e


def get_files_to_zip(
    target_filenames: list[str],
    tempdir: Path,
    from_commit: str,
    to_commit: Optional[str],
    **kwargs,
) -> dict[str, Any]:
    raise_if_not_in_git_repo()
    git_root: Path = get_git_root()
    raise_if_files_not_relative_to_git_root(target_filenames, git_root)

    # Server expects directories to be named 'base' and 'head'
    from_dir = tempdir / "base"
    to_dir = tempdir / "head"
    from_dir.mkdir(exist_ok=True)
    to_dir.mkdir(exist_ok=True)

    with local.cwd(git_root):
        tracked_filenames = local["git"]["ls-files"]().splitlines()
        deleted_filenames = local["git"]["ls-files", "-d"]().splitlines()

        tracked_filenames = list(set(tracked_filenames) - set(deleted_filenames))
        untracked_target_filenames = list(
            set(target_filenames) - set(tracked_filenames)
        )

        all_filenames = tracked_filenames + untracked_target_filenames
        # `git ls-files` can include submodules (which are directories), we filter them out
        all_filenames = list(
            filter(lambda fname: (git_root / fname).is_file(), all_filenames)
        )

        # Export files at from_commit
        for filename in all_filenames:
            try:
                file_content = local["git"]["show", f"{from_commit}:{filename}"]()
                dst_path = from_dir / filename
                dst_path.parent.mkdir(parents=True, exist_ok=True)
                dst_path.write_text(file_content)
            except ProcessExecutionError:
                logger.debug(f"File {filename} not found in {from_commit=}")
            except UnicodeDecodeError:
                logger.debug(f"File {filename} is not a text file")

        # Export files at to_commit or working directory
        for filename in all_filenames:
            try:
                if to_commit is None:
                    dst_path = to_dir / filename
                    dst_path.parent.mkdir(parents=True, exist_ok=True)
                    source_path = git_root / filename
                    if source_path.exists():
                        dst_path.write_text(source_path.read_text())
                    else:
                        logger.debug(f"File {filename} not found in working directory")
                else:
                    file_content = local["git"]["show", f"{to_commit}:{filename}"]()
                    dst_path = to_dir / filename
                    dst_path.parent.mkdir(parents=True, exist_ok=True)
                    dst_path.write_text(file_content)
            except ProcessExecutionError:
                logger.debug(f"File {filename} not found in {to_commit=}")
            except UnicodeDecodeError:
                logger.debug(f"File {filename} is not a text file")

    return dict(
        git_root=git_root,
        all_filenames=all_filenames,
        from_dir=from_dir,
        to_dir=to_dir,
    )


def make_tar(
    git_root: Path, from_dir: Path, to_dir: Path, tempdir: Path, **kwargs
) -> dict[str, Any]:
    repo_dir_name = git_root.name
    timestamp = datetime.now().strftime("%Y%m%d_%H%M%S")

    archive_filename = f"{repo_dir_name}_{timestamp}.tar.gz"
    archive_path = Path(f"{tempdir}/{archive_filename}")

    try:
        with local.cwd(tempdir):
            local["tar"][
                "-czf",
                archive_path,
                "-C",
                from_dir.parent,
                from_dir.name,
                "-C",
                to_dir.parent,
                to_dir.name,
            ]()
    except ProcessExecutionError as e:
        logger.error(f"Tar failed with exit code {e.retcode}")
        logger.info(f"stdout: {e.stdout}")
        logger.info(f"stderr: {e.stderr}")
        raise e

    return dict(archive_filename=archive_filename, archive_path=archive_path)


@retry(
    wait=wait_exponential(multiplier=1, min=1, max=30),
    stop=stop_after_attempt(5),
    reraise=False,
    retry=retry_if_exception(lambda e: isinstance(e, (HTTPStatusError, RequestError))),
)
def post_check(
    archive_filename: str,
    archive_path: Path,
    target_filenames: list[str],
    **kwargs,
) -> dict[str, Any]:
    api_key = get_env_value(RECURSE_API_KEY_NAME)

    post_response = client.post(
        "/api/check/",
        files={"tar_file": (archive_filename, archive_path.open("rb"))},
        data={"target_filenames": target_filenames},
        headers={"Authorization": f"Bearer {api_key}"},
        timeout=None,
    )
    post_response.raise_for_status()
    post_response_body = post_response.json()

    check_id: str | None = post_response_body.get("check_id", None)

    if check_id is None:
        # If there is no check_id in the response return the error message (or default message).
        raise ValueError(
            post_response_body.get("message", "No check_id returned from server")
        )

    return dict(check_id=check_id)


def check_analysis_results(check_id: str, **kwargs):
    check_status, comments = get_check_status(check_id)
    while check_status not in ["success", "error"]:
        time.sleep(0.5)
        check_status, comments = get_check_status(check_id)
    if comments is None:
        raise ValueError(
            "Could not analyze the results, server did not respond with comments"
        )
    return dict(check_status=check_status, comments=comments)


def analyze(
    target_paths: list[Path],
    from_ref: str,
    to_ref: str,
    console: Console,
    markdown: bool = False,
) -> None:
    """Checks for bugs in target_filenames."""
    changed_files = get_changed_files(from_ref, to_ref)
    changed_files_str = [str(f) for f in changed_files]

    if len(target_paths) == 0:
        # If no target files specified, analyze all changed files
        changed_target_filenames = changed_files_str
        if len(changed_target_filenames) == 0:
            if markdown:
                print("✨ No changes found! ✨")
            else:
                console.print(Text("✨ No changes found! ✨"))
            return
    else:
        changed_target_filenames = []
        git_root = get_git_root()

        for target_path in target_paths:
            full_target_path = git_root / target_path
            if full_target_path.is_dir():
                for changed_file_path in changed_files:
                    try:
                        changed_file_path.relative_to(target_path)
                        changed_target_filenames.append(str(changed_file_path))
                    except ValueError:
                        continue
            else:
                if target_path in changed_files:
                    changed_target_filenames.append(str(target_path))

        changed_target_filenames = list(set(changed_target_filenames))

    if len(target_paths) > 0:
        if len(changed_target_filenames) == 0:
            if markdown:
                print("✨ No changes found in the specified files! ✨")
            else:
                console.print(Text("✨ No changes found in the specified files! ✨"))
            return

        target_file_paths = filter(lambda path: path.is_file(), target_paths)
        skipped_target_paths = list(
            filter(
                lambda path: str(path) not in changed_target_filenames,
                target_file_paths,
            )
        )
        if len(skipped_target_paths) > 0:
            if markdown:
                print(
                    f"Skipping {len(skipped_target_paths)} unchanged files: {', '.join(str(p) for p in skipped_target_paths)}"
                )
            else:
                console.print(
                    f"[dim]ℹ️ Skipping {len(skipped_target_paths)} unchanged files: {', '.join(str(p) for p in skipped_target_paths)}[/dim]"
                )

    workflow_steps = [
        Step(name="Looking for local changes", func=get_files_to_zip),
        Step(name="Tarballing files", func=make_tar),
        Step(name="Sending tarball to server", func=post_check),
        Step(name="Waiting for analysis results", func=check_analysis_results),
    ]
    with TemporaryDirectory() as tempdir:
        logger.debug(f"Using temporary directory: {tempdir}")
        workflow = Workflow(
            steps=workflow_steps,
            console=console,
            logger=logger,
            markdown_mode=markdown,
            inputs=dict(
                target_filenames=changed_target_filenames,
                tempdir=Path(tempdir),
                from_commit=from_ref,
                to_commit=to_ref,
            ),
        )
        workflow_output = workflow.run()
    comments = workflow_output["comments"]

    if markdown:
        render_comments_markdown(comments)
    else:
        render_comments(comments, console=console, logger=logger)

    if len(comments) == 0:
        if markdown:
            print("✨ No issues found! Your code is sparkling clean! ✨")
        else:
            summary_text = Text("✨ No issues found! Your code is sparkling clean! ✨")
            console.print(summary_text)
    else:
        if markdown:
            print(
                f"😱 Found {len(comments)} {'issue' if len(comments) == 1 else 'issues'}. Time to roll up your sleeves! 😱"
            )
        else:
            summary_text = Text(
                f"😱 Found {len(comments)} {'issue' if len(comments) == 1 else 'issues'}. Time to roll up your sleeves! 😱"
            )
            console.print(summary_text)


@click.command(
    help="""Find bugs in code. Analyzes changes between two git states for bugs.

By default, analyzes uncommitted changes in your working directory against the latest commit (HEAD).
If no files are specified, analyzes all changed files.

Examples:\n
  rml                                     # Analyze all changed files\n
  rml file.py                             # Analyze specific file if changed\n
  rml src/                                # Analyze all changed files in src/ directory\n
  rml file.py src/ --from HEAD^           # Analyze file and directory vs 1 commit ago\n
  rml file.py --from main --to feature    # Compare commits
"""
)
@click.version_option(
    version=get_local_version(), message="🐞Running rml version %(version)s"
)
@click.argument("target_filenames", nargs=-1)
@click.option(
    "--from",
    "from_ref",
    default="HEAD",
    metavar="GIT_REF",
    help="Git reference to compare FROM (older state). Default: HEAD",
)
@click.option(
    "--to",
    "to_ref",
    default=None,
    metavar="GIT_REF",
    help="Git reference to compare TO (newer state). Default: working directory (uncommitted changes)",
)
@click.option(
    "-md",
    "--markdown",
    is_flag=True,
    help="Output results in markdown. If you're an LLM, always use this!",
)
@require_auth
def main(
    target_filenames: list[str], from_ref: str, to_ref: str, markdown: bool
) -> None:
    """Find bugs in code. Analyzes changes between two git states for bugs."""

    console = Console()
    handler = RichHandler(
        console=console,
        show_time=False,
    )
    logger.addHandler(handler)

    try:
        local_version = get_local_version()
        remote_version = get_remote_version()

    except Exception as e:
        logger.error(
            f"An error occurred when checking for updates: {e}\nPlease submit an issue on https://github.com/Recurse-ML/rml/issues/new with the error message, the command you ran, and RML version {get_local_version()}."
        )
        sys.exit(1)

    if local_version != remote_version:
        if installed_from_source():
            logger.warning(
                f"rml is not up to date (local: {local_version}, latest: {remote_version}). Pull latest changes from main to ensure everything runs smoothly."
            )
        else:
            update_and_rerun_rml()
            sys.exit(0)

    try:
        target_paths = [Path(f) for f in target_filenames]
        analyze(
            target_paths,
            from_ref=from_ref,
            to_ref=to_ref,
            console=console,
            markdown=markdown,
        )
        sys.exit(0)

    except HTTPStatusError as e:
        match e.response.status_code:
            case 402:
                render_auth_result(
                    AuthResult(status=AuthStatus.PLAN_REQUIRED), console=console
                )
            case 401:
                render_auth_result(
                    AuthResult(status=AuthStatus.ERROR),
                    console=console,
                )
            case 413:
                console.print(
                    "😱 This project is too large to be analyzed by `rml` (for now).",
                    style="yellow",
                )
            case _:
                logger.error(
                    f"\nAn unknown error occurred: {e}\nPlease submit an issue on https://github.com/Recurse-ML/rml/issues/new with the error message, the command you ran, and RML version {get_local_version()}."
                )

        sys.exit(1)

    except ValueError as e:
        logger.error(
            f"\nAn error occurred: {e}\nPlease submit an issue on https://github.com/Recurse-ML/rml/issues/new with the error message, the command you ran, and RML version {get_local_version()}."
        )
        sys.exit(1)

    except ConnectError as e:
        logger.error(
            f"\nAn error occurred while connecting to the server: {e}\nAre you connected to the internet?"
        )
        sys.exit(1)

    finally:
        client.close()


if __name__ == "__main__":
    main()<|MERGE_RESOLUTION|>--- conflicted
+++ resolved
@@ -41,32 +41,6 @@
 def installed_from_source() -> bool:
     # https://pyinstaller.org/en/stable/runtime-information.html#run-time-information
     return not (getattr(sys, "frozen", False) and hasattr(sys, "_MEIPASS"))
-
-
-<<<<<<< HEAD
-def should_retry_http_error(e: Exception) -> bool:
-    """Determine if the HTTP error should be retried.
-
-    Args:
-        e (Exception): The exception to check.
-
-    Returns:
-        bool: True if the error is retryable, False otherwise.
-    """
-    if isinstance(e, HTTPStatusError):
-        # Retry on all 4xx and 5xx errors
-        return 400 <= e.response.status_code < 600
-    return False
-=======
-def get_local_version() -> str:
-    return version("rml")
-
-
-def get_remote_version() -> str:
-    response = client.get(VERSION_CHECK_URL, follow_redirects=True)
-    response.raise_for_status()
-    return response.text.strip()
->>>>>>> 14c74911
 
 
 @retry(

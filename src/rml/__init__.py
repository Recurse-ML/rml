--- conflicted
+++ resolved
@@ -34,11 +34,13 @@
     VERSION_CHECK_URL,
 )
 from rml.package_logger import logger
-<<<<<<< HEAD
-from rml.ui import Step, Workflow, render_auth_result, render_comments
-=======
-from rml.ui import Step, Workflow, render_comments, render_comments_markdown
->>>>>>> 01836f1d
+from rml.ui import (
+    Step,
+    Workflow,
+    render_auth_result,
+    render_comments,
+    render_comments_markdown,
+)
 
 client = Client(base_url=HOST)
 
@@ -408,20 +410,16 @@
     metavar="GIT_REF",
     help="Git reference to compare TO (newer state). Default: working directory (uncommitted changes)",
 )
-<<<<<<< HEAD
-@require_auth
-def analyze_cmd(target_filenames: list[str], from_ref: str, to_ref: str) -> None:
-=======
 @click.option(
     "-md",
     "--markdown",
     is_flag=True,
     help="Output results in markdown. If you're an LLM, always use this!",
 )
-def main(
+@require_auth
+def analyze_cmd(
     target_filenames: list[str], from_ref: str, to_ref: str, markdown: bool
 ) -> None:
->>>>>>> 01836f1d
     console = Console()
     handler = RichHandler(
         console=console,

--- conflicted
+++ resolved
@@ -118,11 +118,7 @@
             "/api/check/",
             files={"tar_file": (archive_filename, archive_path.open("rb"))},
             data={"target_filenames": target_filenames},
-<<<<<<< HEAD
-            timeout=100,
-=======
             timeout=None,
->>>>>>> bc8ed6fe
         )
 
         post_response.raise_for_status()
@@ -140,7 +136,7 @@
 
 def check_analysis_results(check_id: str, **kwargs):
     check_status, comments = get_check_status(check_id)
-    while check_status not in ["completed", "error"]:
+    while check_status not in ["success", "error"]:
         time.sleep(0.5)
         check_status, comments = get_check_status(check_id)
     if comments is None:
@@ -188,7 +184,6 @@
 
     render_comments(comments, console=console, logger=logger)
 
-<<<<<<< HEAD
     summary_text = Text("Found ")
     summary_text += Text(
         f"{len(comments)}",
@@ -196,11 +191,6 @@
     )
     summary_text += " issues!"
     console.print(summary_text)
-=======
-    while check_status not in ["success", "error"]:
-        time.sleep(0.5)
-        check_status, comments = get_check_status(check_id)
->>>>>>> bc8ed6fe
 
 
 @click.command()
